import argparse
import h5py
import logging
import os
import torch
from torch import nn, optim
from torch.optim import lr_scheduler
from torch.utils.data import DataLoader
from tensorboardX import SummaryWriter
from tqdm import tqdm

from model.utils import AverageMeter
from nli.NLIDataset import NliDataset
from nli.nli_models.PpoModel import PpoModel

def get_logger(exp_name):
<<<<<<< HEAD
    log_path = "nli/logs/log"
=======
    log_path = "../nli/logs/log"
>>>>>>> 6acd25db
    if not os.path.exists(log_path):
        os.makedirs(log_path)
    logger = logging.getLogger("general_logger")
    handler = logging.FileHandler(f"{log_path}/{exp_name}.log", mode='w')
    formatter = logging.Formatter("%(asctime)s - %(message)s", "%d-%m-%Y %H:%M:%S")
    handler.setFormatter(formatter)
    logger.addHandler(handler)
    logger.setLevel(logging.INFO)
    return logger


def get_summary_writer(exp_name):
<<<<<<< HEAD
    tensorboard_path = f"nli/logs/tensorboard"
=======
    tensorboard_path = f"../nli/logs/tensorboard"
>>>>>>> 6acd25db
    if not os.path.exists(tensorboard_path):
        os.makedirs(tensorboard_path)
    summary_writer = dict()
    summary_writer["train"] = SummaryWriter(log_dir=os.path.join(tensorboard_path, 'exp-' + exp_name, 'train'))
    summary_writer["valid"] = SummaryWriter(log_dir=os.path.join(tensorboard_path, 'exp-' + exp_name, 'valid'))
    return summary_writer


def get_dataloader(args):
    train_data = NliDataset.load_data(f"data/nli/train_lower={args.lower}.pckl")
    valid_data = NliDataset.load_data(f"data/nli/valid_lower={args.lower}.pckl")
    test_data = NliDataset.load_data(f"data/nli/test_lower={args.lower}.pckl")
    print(f"train len: {len(train_data)}")
    print(f"valid len: {len(valid_data)}")

    train_dataset = NliDataset(train_data, max_len=args.max_len)
    valid_dataset = NliDataset(valid_data)
    test_dataset = NliDataset(test_data)

    train_data = DataLoader(train_dataset, batch_size=args.batch_size, shuffle=True, num_workers=4, drop_last=True,
                            collate_fn=NliDataset.collate_fn, pin_memory=True)
    valid_data = DataLoader(valid_dataset, batch_size=args.batch_size, shuffle=False, num_workers=4, drop_last=False,
                            collate_fn=NliDataset.collate_fn, pin_memory=True)
    test_data = DataLoader(test_dataset, batch_size=args.batch_size, shuffle=False, num_workers=4, drop_last=False,
                   collate_fn=NliDataset.collate_fn, pin_memory=True)

    with h5py.File(f"data/nli/glove_lower={args.lower}.h5", 'r') as f:
        id_to_glove = f["glove"][...]

    args.vocab_size = id_to_glove.shape[0]
    args.label_size = NliDataset.label_size

    return train_data, valid_data, test_data, id_to_glove


def get_optimizer(args, policy_parameters, env_parameters):
    if args.env_optimizer == "adam":
        env_optimizer_class = torch.optim.Adam
    elif args.env_optimizer == "adadelta":
        env_optimizer_class = torch.optim.Adadelta
    else:
        env_optimizer_class = torch.optim.SGD

    if args.pol_optimizer == "adam":
        pol_optimizer_class = torch.optim.Adam
    elif args.pol_optimizer == "adadelta":
        pol_optimizer_class = torch.optim.Adadelta
    else:
        pol_optimizer_class = torch.optim.SGD

    optimizer = {"policy": pol_optimizer_class(params=policy_parameters, lr=args.pol_lr, weight_decay=args.l2_weight),
                 "environment": env_optimizer_class(params=env_parameters, lr=args.env_lr, weight_decay=args.l2_weight)}
    scheduler = {"policy": lr_scheduler.ReduceLROnPlateau(optimizer=optimizer["policy"], mode="max", factor=0.5, patience=10, verbose=True),
                    "environment": lr_scheduler.ReduceLROnPlateau(optimizer=optimizer["environment"], mode="max", factor=0.5, patience=10, verbose=True)}
    return optimizer, scheduler


def test(test_data, model, epoch, device, logger):
    model.eval()
    ce_loss_meter = AverageMeter()
    accuracy_meter = AverageMeter()
    entropy_meter = AverageMeter()
    n_entropy_meter = AverageMeter()

    with torch.no_grad():
        for labels, premises, p_mask, hypothese, h_mask in test_data:
            if torch.cuda.is_available():
                labels = labels.to(device=device)
                premises = premises.to(device=device)
                p_mask = p_mask.to(device=device)
                hypotheses = hypotheses.to(device=device)
                h_mask = h_mask.to(device=device)
            pred_labels, ce_loss, rewards, actions, actions_log_prob, entropy, normalized_entropy = model(premises,
                                                                                                          p_mask,
                                                                                                          hypotheses,
                                                                                                          h_mask,
                                                                                                          labels)
            entropy = entropy.mean()
            normalized_entropy = normalized_entropy.mean()
            accuracy = (labels == pred_labels).to(dtype=torch.float32).mean()
            n = p_mask.shape[0]
            accuracy_meter.update(accuracy.item(), n)
            ce_loss_meter.update(ce_loss.item(), n)
            entropy_meter.update(entropy.item(), n)
            n_entropy_meter.update(normalized_entropy.item(), n)

    logger.info(f"Test: ce_loss: {ce_loss_meter.avg:.4f} accuracy: {accuracy_meter.avg:.4f} "
                f"entropy: {entropy_meter.avg:.4f} n_entropy: {n_entropy_meter.avg:.4f} ")
    return accuracy_meter.avg


def validate(valid_data, model, epoch, device, logger, summary_writer):
    model.eval()
    ce_loss_meter = AverageMeter()
    accuracy_meter = AverageMeter()
    entropy_meter = AverageMeter()
    n_entropy_meter = AverageMeter()

    with torch.no_grad():
        for labels, premises, p_mask, hypotheses, h_mask in valid_data:
            if torch.cuda.is_available():
                labels = labels.to(device=device)
                premises = premises.to(device=device)
                p_mask = p_mask.to(device=device)
                hypotheses = hypotheses.to(device=device)
                h_mask = h_mask.to(device=device)

            pred_labels, ce_loss, rewards, actions, actions_log_prob, entropy, normalized_entropy = model(premises, p_mask, hypotheses, h_mask, labels)
            entropy = entropy.mean()
            normalized_entropy = normalized_entropy.mean()
            n = p_mask.shape[0]
            accuracy = (labels == pred_labels).to(dtype=torch.float32).mean()
            accuracy_meter.update(accuracy.item(), n)
            ce_loss_meter.update(ce_loss.item(), n)
            entropy_meter.update(entropy.item(), n)
            n_entropy_meter.update(normalized_entropy.item(), n)
    logger.info(f"Valid: epoch: {epoch} ce_loss: {ce_loss_meter.avg:.4f} accuracy: {accuracy_meter.avg:.4f} "
                f"entropy: {entropy_meter.avg:.4f} n_entropy: {n_entropy_meter.avg:.4f} ")
    summary_writer["valid"].add_scalar(tag="ce", scalar_value=ce_loss_meter.avg, global_step=global_step)
    summary_writer["valid"].add_scalar(tag="accuracy", scalar_value=accuracy_meter.avg, global_step=global_step)
    summary_writer["valid"].add_scalar(tag="n_entropy", scalar_value=n_entropy_meter.avg, global_step=global_step)

    model.train()
    return accuracy_meter.avg


def train(train_data, valid_data, model, optimizers, schedulers, epoch, args, logger, summary_writer):
    ce_loss_meter = AverageMeter()
    accuracy_meter = AverageMeter()
    entropy_meter = AverageMeter()
    n_entropy_meter = AverageMeter()
    prob_ratio_meter = AverageMeter()

    device = args.gpu_id
    model.train()
    global best_val_accuracy
    with tqdm(total=len(train_data), desc=f"Train Epoch #{epoch+1}")  as t:
        for batch_idx, (labels, premises, p_mask, hypotheses, h_mask) in enumerate(train_data):
            if torch.cuda.is_available():
                labels = labels.to(device=device)
                premises = premises.to(device=device)
                p_mask = p_mask.to(device=device)
                hypotheses = hypotheses.to(device=device)
                h_mask = h_mask.to(device=device)
            pred_labels, ce_loss, rewards, actions, actions_log_prob, entropy, normalized_entropy = model(premises, p_mask, hypotheses, h_mask, labels)
            ce_loss.backward()
            optimizers["environment"].step()
            optimizers["environment"].zero_grad()
            for k in range(args.ppo_updates):
                if k == 0:
                    new_normalized_entropy, new_actions_log_prob = normalized_entropy, actions_log_prob
                else:
                    new_normalized_entropy, new_actions_log_prob = model.evaluate_actions(premises, p_mask, actions["p_actions"],
                                               hypotheses, h_mask, actions["h_actions"])
                prob_ratio = (new_actions_log_prob - actions_log_prob.detach()).exp()
                clamped_prob_ratio = prob_ratio.clamp(1.0 - args.epsilon, 1.0 + args.epsilon)
                ppo_loss = torch.max(prob_ratio * rewards, clamped_prob_ratio * rewards).mean()
                loss = ppo_loss - args.entropy_weight * new_normalized_entropy.mean()
                loss.backward()
                optimizers["policy"].step()
                optimizers["policy"].zero_grad()
            entropy = entropy.mean()
            normalized_entropy = normalized_entropy.mean()
            n = p_mask.shape[0]
            accuracy = (labels == pred_labels).to(dtype=torch.float32).mean()
            accuracy_meter.update(accuracy.item(), n)
            ce_loss_meter.update(ce_loss.item(), n)
            entropy_meter.update(entropy.item(), n)
            n_entropy_meter.update(normalized_entropy.item(), n)
            prob_ratio_meter.update((1.0 - prob_ratio.detach()).abs().mean().item(), n)

            global global_step
            summary_writer["train"].add_scalar(tag="ce", scalar_value=ce_loss.item(), global_step=global_step)
            summary_writer["train"].add_scalar(tag="accuracy", scalar_value=accuracy.item(), global_step=global_step)
            summary_writer["train"].add_scalar(tag="n_entropy", scalar_value=normalized_entropy.item(),
                                               global_step=global_step)
            summary_writer["train"].add_scalar(tag="prob_ratio", scalar_value=prob_ratio_meter.value,
                                               global_step=global_step)

            global_step += 1

            if (batch_idx+1) % (len(train_data) // 10) == 0:
                logger.info(f"Train: epoch: {epoch} batch_idx: {batch_idx + 1} ce_loss: {ce_loss_meter.avg:.4f} "
                            f"accuracy: {accuracy_meter.avg:.4f} entropy: {entropy_meter.avg:.4f} "
                            f"n_entropy: {n_entropy_meter.avg:.4f}")
                new_val_accuracy = validate(valid_data, model, epoch, device, logger, summary_writer)
                # TODO(siyu) how scheduler works
                schedulers["environment"].step(new_val_accuracy)
                schedulers["policy"].step(new_val_accuracy)
                global best_model_path, best_val_accuracy
                if new_val_accuracy > best_val_accuracy:
                    best_model_path = f"{args.model_dir}/{epoch}-{batch_idx}.mdl"
                    logger.info("saving model to"+best_model_path)
                    torch.save({"epoch":epoch, "batch_idx": batch_idx, "state_dict": model.state_dict()}, best_model_path)
                    best_val_accuracy = new_val_accuracy

            t.set_postfix({'loss': ce_loss_meter.avg,
                           'accuracy': 100. * accuracy_meter.avg})
                           # 'env_lr': schedulers["environment"].get_lr(),
                           # 'policy_lr': schedulers["policy"].get_lr()})
            t.update(1)


def main(args):
    exp_name = f"bs{args.batch_size}hd{args.hidden_dim}ppo{args.ppo_updates}ew{args.entropy_weight}"
    logger = get_logger(exp_name)
    summary_writer = get_summary_writer(exp_name)

    train_data, valid_data, test_data, vectors = get_dataloader(args)
    print("dataset size: ", len(train_data), len(valid_data), len(test_data))

    model = PpoModel(vocab_size=args.vocab_size,
                     word_dim=args.word_dim,
                     hidden_dim=args.hidden_dim,
                     mlp_hidden_dim=args.mlp_hidden_dim,
                     label_dim=args.label_size)
    if torch.cuda.is_available():
        model = model.cuda(args.gpu_id)
    dtype = model.parser_embedding.weight.data.dtype
    device = model.parser_embedding.weight.data.device
    model.parser_embedding.weight.data = torch.tensor(vectors, dtype=dtype, device=device)
    model.tree_embedding.weight.data = torch.tensor(vectors, dtype=dtype, device=device)
    if args.freeze_embeddings:
        model.parser_embedding.weight.requires_grad = False
        model.tree_embedding.weight.requires_grad = False
        logger.info("Using frozen embedding for parser and tree embedding layers.")

    optimizers, schedulers = get_optimizer(args, policy_parameters=model.get_policy_parameters(), env_parameters=model.get_environment_parameters())

    for epoch in range(args.max_epoch):
        train(train_data, valid_data, model, optimizers, schedulers, epoch, args, logger, summary_writer)
    checkpoint = torch.load(best_model_path)
    model.load_state_dict(checkpoint["state_dict"])
    test(test_data, model, args.gpu_id, logger)


if __name__ == "__main__":
    args = {
        "gpu-id": -1,
        "lower": "True",
        "batch-size": 8,
        "max-len": 120,
        "word-dim": 300,
        "hidden-dim": 256,
        "mlp-hidden-dim": 1024,
        "env-optimizer": "adadelta",
        "pol-optimizer": "adadelta",
        "freeze-embeddings": "True",
        "l2-weight": 0.0,
        "max-epoch": 150,
        "ppo-updates": 1,
        "entropy-weight": 0.0,
        "env-lr": 1.0,
        "pol-lr": 1.0,
        "epsilon": 0.2,
    }
    parser = argparse.ArgumentParser()
    parser.add_argument("--lower", default=args["lower"],
                        type=lambda val: True if val == "True" else False)
    parser.add_argument("--freeze-embeddings", default=args["freeze-embeddings"],
                        type=lambda val: True if val == "True" else False)
    parser.add_argument("--gpu-id", required=False, default=args["gpu-id"], type=int)
    parser.add_argument("--max-len", default=args["max-len"], type=int)
    parser.add_argument("--word-dim", required=False, default=args["word-dim"], type=int)
    parser.add_argument("--hidden-dim", required=False, default=args["hidden-dim"], type=int)
    parser.add_argument("--mlp-hidden-dim", default=args["mlp-hidden-dim"], type=int)
    parser.add_argument("--env-optimizer", required=False, default=args["env-optimizer"],
                        choices=["adam", "amsgrad", "sgd", "adadelta"])
    parser.add_argument("--pol-optimizer", required=False, default=args["pol-optimizer"],
                        choices=["adam", "amsgrad", "sgd", "adadelta"])
    parser.add_argument("--l2-weight", required=False, default=args["l2-weight"], type=float)
    parser.add_argument("--max-epoch", required=False, default=args["max-epoch"], type=int)
    parser.add_argument("--ppo-updates", required=False, default=args["ppo-updates"], type=int)
    parser.add_argument("--entropy-weight", default=args["entropy-weight"], type=float)
    parser.add_argument("--batch-size", required=False, default=args["batch-size"], type=int)
    parser.add_argument("--env-lr", required=False, default=args["env-lr"], type=float)
    parser.add_argument("--pol-lr", required=False, default=args["pol-lr"], type=float)
    parser.add_argument("--epsilon", required=False, default=args["epsilon"], type=float)

    global_step = 0
    best_model_path = None
    best_val_accuracy = 0.
    args = parser.parse_args()
    with torch.cuda.device(args.gpu_id):
        main(args)<|MERGE_RESOLUTION|>--- conflicted
+++ resolved
@@ -14,11 +14,7 @@
 from nli.nli_models.PpoModel import PpoModel
 
 def get_logger(exp_name):
-<<<<<<< HEAD
-    log_path = "nli/logs/log"
-=======
     log_path = "../nli/logs/log"
->>>>>>> 6acd25db
     if not os.path.exists(log_path):
         os.makedirs(log_path)
     logger = logging.getLogger("general_logger")
@@ -31,11 +27,7 @@
 
 
 def get_summary_writer(exp_name):
-<<<<<<< HEAD
     tensorboard_path = f"nli/logs/tensorboard"
-=======
-    tensorboard_path = f"../nli/logs/tensorboard"
->>>>>>> 6acd25db
     if not os.path.exists(tensorboard_path):
         os.makedirs(tensorboard_path)
     summary_writer = dict()
